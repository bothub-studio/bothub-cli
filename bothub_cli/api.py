--- conflicted
+++ resolved
@@ -73,26 +73,16 @@
         headers = {'Authorization': 'Bearer {}'.format(self.auth_token)}
         return headers
 
-<<<<<<< HEAD
     def create_project(self, name, description):
-        url = self.gen_url('projects')
-        data = {'name': name, 'short_name': name, 'description': description}
-        headers = self.get_auth_headers()
-        response = self.transport.post(url, json=data, headers=headers)
-        self.check_response(response)
-        return response.json()['data']
-=======
-    def create_project(self, name):
         try:
             url = self.gen_url('projects')
-            data = {'name': name, 'short_name': name}
+            data = {'name': name, 'short_name': name, 'description': description}
             headers = self.get_auth_headers()
             response = self.send_request(url, json=data, headers=headers, method='post')
             self.check_response(response)
             return response.json()['data']
         except exc.Duplicated:
             raise exc.Duplicated('Project name already exists. Please use other name')
->>>>>>> 017c2d50
 
     def upload_code(self, project_id, language, code, dependency):
         url = self.gen_url('projects', project_id, 'bot')
