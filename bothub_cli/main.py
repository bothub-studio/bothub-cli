# -*- coding: utf-8 -*-

from __future__ import (absolute_import, division, print_function)
import os
import json
import click
import re
from terminaltables import AsciiTable as Table
try:
    from json import JSONDecodeError
except ImportError:
    JSONDecodeError = ValueError

from bothub_cli import __version__
from bothub_cli import lib
from bothub_cli import utils
from bothub_cli import exceptions as exc


def print_error(msg):
    click.secho(msg, fg='red')

def print_success(msg):
    click.secho(msg, fg='green')

def print_message(msg=''):
    click.echo(msg)

<<<<<<< HEAD
def print_introduction(start_line=0):
=======
def print_introduction(step=1):
>>>>>>> 672c31a9
    commands = [
        ('bothub configure', '-- Configure an account credential'),
        ('bothub new', '-- Create an blank project'),
        ('bothub test', '-- Enter to the newly created project directory and run `bothub test`'),
        ('bothub deploy', '-- Write your code in `bot.py` and run `bothub deploy` to deploy it'),
    ]
<<<<<<< HEAD
    for command, description in commands[start_line:] :
        click.secho(command, fg='green')
        click.secho(description)
=======

    click.secho('What can you do next?', fg='green')
    click.secho('')

    for index, (command, description) in enumerate(commands[step-1:], 1):
        click.secho('Step {}: {}'.format(index, command), fg='green')
        click.secho(' ' * 2 + description)
>>>>>>> 672c31a9

@click.group(invoke_without_command=True)
@click.option('-V', '--version', is_flag=True, default=False)
@click.pass_context
def cli(ctx, version):
    '''Bothub is a command line tool that configure, init,
    and deploy bot codes to BotHub.Studio service'''
    try:
        utils.check_latest_version()
        utils.check_latest_version_sdk()
    except exc.NotLatestVersion as ex:
        click.secho(str(ex), fg='yellow')
    except exc.NotLatestVersionSdk as ex:
        click.secho(str(ex), fg='yellow')

    if version:
        click.secho(__version__)
        return

    if ctx.invoked_subcommand is None:
        print(ctx.get_help())

@cli.command()
def introduction():
    '''
    Introduction Guide
    '''
    print_introduction()

@cli.command()
def configure():
    '''Setup credentials'''
    try:
        click.echo('Please enter your BotHut.Studio login credentials:')
        username = click.prompt('username')
        password = click.prompt('password', hide_input=True)
        click.secho('Connecting to server...', fg='green')
        lib_cli = lib.Cli()
        lib_cli.authenticate(username, password)
        click.secho('Identified. Welcome {}.'.format(username), fg='green')
<<<<<<< HEAD
        print_introduction(1)
=======
        click.echo('')
        print_introduction(2)
>>>>>>> 672c31a9
    except exc.CliException as ex:
        click.secho('{}: {}'.format(ex.__class__.__name__, ex), fg='red')


def create_project(create_dir=False):
    click.echo('Initialize a new project.')
    while True:
        try:
            lib_cli = lib.Cli()
            project_config_exists = lib_cli.project_config.is_exists()
            name = click.prompt('Project name')
            normalized_name = name.strip()
            if not normalized_name:
                continue
            click.secho('Creating project...', fg='green')
            lib_cli.init(normalized_name, '')

            if not project_config_exists:
                click.secho('Initialize project template.')
                lib_cli.init_code()
                click.secho('Download project template.')
                target_dir = '.'
                if create_dir:
                    target_dir = normalized_name
                lib_cli.clone(normalized_name, target_dir=target_dir)
                click.echo('')
                print_introduction()
            else:
                click.secho('Skip to initialize a project template.')

            click.secho('Project has created.', fg='green')
            break
        except exc.Cancel:
            print_error('Project creation has cancelled.')
            break
        except exc.CliException as ex:
            print_error('{}: {}'.format(ex.__class__.__name__, ex))
            break


@cli.command()
def init():
    '''Initialize project'''
    create_project()
    print_introduction(2)


@cli.command(name='new')
def new_project():
    '''Create new Bothub project'''
    create_project(True)
    print_introduction(2)


@cli.command()
@click.option('--max-retries', default=30)
def deploy(max_retries):
    '''Deploy project'''
    try:
        lib_cli = lib.Cli()
        lib_cli.deploy(console=click.echo, max_retries=max_retries)
        click.secho('Project is deployed.', fg='green')
    except exc.CliException as ex:
        click.secho('{}: {}'.format(ex.__class__.__name__, ex), fg='red')


@cli.command()
@click.argument('project-name')
def clone(project_name):
    '''Clone existing project'''

    try:
        lib_cli = lib.Cli()
        lib_cli.clone(project_name)
        click.secho('Project {} is cloned.'.format(project_name), fg='green')
    except exc.CliException as ex:
        click.secho('{}: {}'.format(ex.__class__.__name__, ex), fg='red')


@cli.command()
@click.option('-l', '--long', count=True)
def ls(long=False):
    '''List projects'''
    try:
        lib_cli = lib.Cli()
        projects = lib_cli.ls(long)
        header = ['Project']
        if long:
            header += ['Status', 'Created']
        data = [header] + projects
        table = Table(data)
        click.secho(table.table)
        click.secho('You have {} projects'.format(len(projects)))
    except exc.CliException as ex:
        click.secho('{}: {}'.format(ex.__class__.__name__, ex), fg='red')


@cli.command()
@click.argument('name')
def rm(name):
    '''Delete a project'''
    try:
        lib_cli = lib.Cli()
        lib_cli.rm(name)
        click.secho('Deleted a project: {}'.format(name))
    except exc.CliException as ex:
        click.secho('{}: {}'.format(ex.__class__.__name__, ex), fg='red')
    except ValueError as err:
        click.secho('{}'.format(err), fg='red')


@cli.group()
def channel():
    '''Setup channels of current project'''
    pass


def add_option_to_dict(d, option_name, option):
    if option:
        d[option_name] = option


def ask_channel_keys(param_list):
    credentials = {}
    for param in param_list:
        title = param['name'].replace('_', ' ').title()
        valid_msg = ''
        while True:
            matches = re.match(param['rule'], param['value'])
            if matches:
                credentials[param['name']] = matches.group()
                print_success('{} is saved'.format(title))
                break
            elif param['value']:
                valid_msg = ' a valid'
                print_error("{} is invalid".format(title))
            param['value'] = click.prompt(param['prompt'].format(valid_msg, title))
    return credentials


@channel.command(name='add')
@click.argument('channel', default='')
@click.option('--api-key', help='Telegram api key', default='')
@click.option('--app-id', help='Facebook app id', default='')
@click.option('--app-secret', help='Facebook app secret', default='')
@click.option('--page-access-token', help='Facebook page access token', default='')
def add_channel(channel, api_key, app_id, app_secret, page_access_token):
    '''Add a new channel to current project'''
    try:
        credentials = {}
        if not channel in ['telegram', 'facebook']:
            channel = click.prompt('Choose a channel to add: [facebook, telegram]', type=click.Choice(['facebook', 'telegram']))

        channel_list = {
            'telegram': [
                {'name': 'api_key', 'value': api_key, 'prompt': 'Please enter{} Telegram {}', 'rule': r'[0-9]{9}:[\w.-]{35}'},
            ],
            'facebook': [
                {'name': 'app_id', 'value': app_id, 'prompt': 'Please enter{} Facebook {}', 'rule': r'[0-9]{6,20}'},
                {'name': 'app_secret', 'value': app_secret, 'prompt': 'Please enter{} Facebook {}', 'rule': r'[a-zA-Z0-9]{12,}'},
                {'name': 'page_access_token', 'value': page_access_token, 'prompt': 'Please enter{} Facebook {}', 'rule': r'[a-zA-Z0-9]{100,}'},
            ]
        }

        credentials = ask_channel_keys(channel_list[channel])
        lib_cli = lib.Cli()
        lib_cli.add_channel(channel, credentials)
        click.secho('Added a channel {}'.format(channel))
    except exc.CliException as ex:
        click.secho('{}: {}'.format(ex.__class__.__name__, ex), fg='red')


@channel.command(name='ls')
@click.option('-l', '--long', count=True)
def ls_channel(long=False):
    '''List channels of current project'''
    try:
        lib_cli = lib.Cli()
        channels = lib_cli.ls_channel(long)
        header = ['Channel']
        if long:
            header.append('Credentials')
        data = [header] + channels
        table = Table(data)
        click.secho(table.table)
    except exc.CliException as ex:
        click.secho('{}: {}'.format(ex.__class__.__name__, ex), fg='red')


@channel.command(name='rm')
@click.argument('channel')
def rm_channel(channel):
    '''Remove a channel from current project'''
    try:
        lib_cli = lib.Cli()
        lib_cli.rm_channel(channel)
        click.secho('Deleted a channel: {}'.format(channel))
    except exc.CliException as ex:
        click.secho('{}: {}'.format(ex.__class__.__name__, ex), fg='red')


@cli.group()
def property():
    '''Manage project properties'''
    pass


def print_properties(d):
    width = max([len(k) for k in d.keys()])
    for key, val in d.items():
        click.echo('{0: <{2}}: {1}'.format(key, val, width + 3))


@property.command(name='ls')
def ls_property():
    '''Get property list'''
    try:
        lib_cli = lib.Cli()
        properties = lib_cli.ls_properties()
        properties_list = [(k, v) for k, v in properties.items()]
        header = ['Name', 'Value']
        data = [header] + properties_list
        table = Table(data)
        click.secho(table.table)
    except exc.CliException as ex:
        click.secho('{}: {}'.format(ex.__class__.__name__, ex), fg='red')


@property.command(name='reload')
def reload_property():
    '''Reload property list from server'''
    try:
        lib_cli = lib.Cli()
        properties = lib_cli.reload_properties()
        properties_list = [(k, v) for k, v in properties.items()]
        header = ['Name', 'Value']
        data = [header] + properties_list
        table = Table(data)
        click.secho(table.table)
    except exc.CliException as ex:
        click.secho('{}: {}'.format(ex.__class__.__name__, ex), fg='red')


@property.command(name='get')
@click.argument('key')
def get_property(key):
    '''Get value of a property'''
    try:
        lib_cli = lib.Cli()
        result = lib_cli.get_properties(key)
        if isinstance(result, dict):
            print_properties(result)
        else:
            click.echo('{}: {}'.format(key, result))
    except KeyError:
        click.secho('No such property: {}'.format(key), fg='red')
    except exc.CliException as ex:
        click.secho('{}: {}'.format(ex.__class__.__name__, ex), fg='red')


@property.command(name='set')
@click.argument('key')
@click.argument('value')
def set_property(key, value):
    '''Set value of a property'''
    try:
        lib_cli = lib.Cli()
        lib_cli.set_properties(key, value)
        click.secho("Set a property: {}".format(key))
    except exc.CliException as ex:
        click.secho('{}: {}'.format(ex.__class__.__name__, ex), fg='red')


@property.command(name='rm')
@click.argument('key')
def rm_property(key):
    '''Delete a property'''
    try:
        lib_cli = lib.Cli()
        lib_cli.rm_properties(key)
        click.secho("Deleted a property: {}".format(key))
    except exc.CliException as ex:
        click.secho('{}: {}'.format(ex.__class__.__name__, ex), fg='red')


@cli.group()
def nlu():
    '''Manage project NLU integrations'''
    pass


@nlu.command(name='ls')
@click.option('-l', '--long', count=True)
def ls_nlu(long=False):
    '''List NLU integrations'''
    try:
        lib_cli = lib.Cli()
        nlus = lib_cli.ls_nlus(long)
        header = ['NLU']
        if long:
            header.append('Credentials')
        data = [header] + nlus
        table = Table(data)
        click.secho(table.table)
    except exc.CliException as ex:
        click.secho('{}: {}'.format(ex.__class__.__name__, ex), fg='red')


@nlu.command(name='add')
@click.argument('nlu')
@click.option('--api-key')
def add_nlu(nlu, api_key):
    '''Add a NLU integration'''
    try:
        lib_cli = lib.Cli()
        credentials = {}
        add_option_to_dict(credentials, 'api_key', api_key)
        lib_cli.add_nlu(nlu, credentials)
        click.secho('Added a NLU: {}'.format(nlu))
    except exc.CliException as ex:
        click.secho('{}: {}'.format(ex.__class__.__name__, ex), fg='red')


@nlu.command(name='rm')
@click.argument('nlu')
def rm_nlu(nlu):
    '''Delete a NLU integration'''
    try:
        lib_cli = lib.Cli()
        lib_cli.rm_nlu(nlu)
        click.secho('Deleted a NLU: {}'.format(nlu))
    except exc.CliException as ex:
        click.secho('{}: {}'.format(ex.__class__.__name__, ex), fg='red')


@cli.command(name='test')
def test():
    '''Run test chat session'''
    try:
        lib_cli = lib.Cli(print_message=print_message)
        lib_cli.test()
        print_introduction(3)
    except exc.CliException as ex:
        click.secho('{}: {}'.format(ex.__class__.__name__, ex), fg='red')


@cli.command(name='logs')
def logs():
    '''Show error logs'''
    try:
        lib_cli = lib.Cli()
        log_entries = lib_cli.logs()
        for log_entry in log_entries:
            try:
                log_dict = json.loads(log_entry['log'])
                log_message = '{}\n{}'.format(log_dict['error'], log_dict['trace'])
            except JSONDecodeError:
                log_message = log_entry['log']
            click.echo('{} {}'.format(log_entry['regdate'], log_message))
    except exc.CliException as ex:
        click.secho('{}: {}'.format(ex.__class__.__name__, ex), fg='red')


def main():
    cli()<|MERGE_RESOLUTION|>--- conflicted
+++ resolved
@@ -26,30 +26,19 @@
 def print_message(msg=''):
     click.echo(msg)
 
-<<<<<<< HEAD
 def print_introduction(start_line=0):
-=======
-def print_introduction(step=1):
->>>>>>> 672c31a9
     commands = [
         ('bothub configure', '-- Configure an account credential'),
         ('bothub new', '-- Create an blank project'),
         ('bothub test', '-- Enter to the newly created project directory and run `bothub test`'),
         ('bothub deploy', '-- Write your code in `bot.py` and run `bothub deploy` to deploy it'),
     ]
-<<<<<<< HEAD
-    for command, description in commands[start_line:] :
-        click.secho(command, fg='green')
-        click.secho(description)
-=======
-
     click.secho('What can you do next?', fg='green')
     click.secho('')
 
-    for index, (command, description) in enumerate(commands[step-1:], 1):
+    for index, (command, description) in enumerate(commands[start_line:], 1):
         click.secho('Step {}: {}'.format(index, command), fg='green')
         click.secho(' ' * 2 + description)
->>>>>>> 672c31a9
 
 @click.group(invoke_without_command=True)
 @click.option('-V', '--version', is_flag=True, default=False)
@@ -90,12 +79,8 @@
         lib_cli = lib.Cli()
         lib_cli.authenticate(username, password)
         click.secho('Identified. Welcome {}.'.format(username), fg='green')
-<<<<<<< HEAD
+        click.echo('')
         print_introduction(1)
-=======
-        click.echo('')
-        print_introduction(2)
->>>>>>> 672c31a9
     except exc.CliException as ex:
         click.secho('{}: {}'.format(ex.__class__.__name__, ex), fg='red')
 
