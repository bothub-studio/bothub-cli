# -*- coding: utf-8 -*-

from __future__ import (absolute_import, division, print_function, unicode_literals)

import os
import sys
import json
import time
import traceback

from prompt_toolkit import prompt
from prompt_toolkit.history import FileHistory

from bothub_client.clients import NluClientFactory

from bothub_cli import exceptions as exc
from bothub_cli.api import Api
from bothub_cli.config import Config
from bothub_cli.config import ProjectConfig
from bothub_cli.config import ProjectMeta
from bothub_cli.config import ProjectProperty
from bothub_cli.clients import ConsoleChannelClient
from bothub_cli.clients import ExternalHttpStorageClient
from bothub_cli.utils import safe_mkdir
from bothub_cli.utils import read_content_from_file
from bothub_cli.utils import make_dist_package
from bothub_cli.utils import extract_dist_package
from bothub_cli.utils import make_event
from bothub_cli.utils import tabulate_dict
from bothub_cli.utils import get_bot_class


class Cli(object):
    '''A CLI class represents '''
    def __init__(self, api=None, config=None, project_config=None, project_meta=None, project_property=None, print_error=None, print_message=None):
        self.api = api or Api()
        self.config = config or Config()
        self.project_config = project_config or ProjectConfig()
        self.project_meta = project_meta or ProjectMeta()
        self.project_property = project_property or ProjectProperty()
        if not self.project_meta.is_exists() and self.project_config.is_exists():
            self.project_config.load()
            self.project_meta.migrate_from_project_config(self.project_config)

        self.print_error = print_error or print
        self.print_message = print_message or print

    def authenticate(self, username, password):
        token = self.api.authenticate(username, password)
        self.config.set('auth_token', token)
        self.config.save()

    def init(self, name, description):
        self._load_auth()
        project = self.api.create_project(name, description)
        project_id = project['id']
        programming_language = 'python3'
        self.project_meta.set('id', project_id)
        self.project_meta.set('name', name)
        self.project_meta.save()
        self.project_property.config = {}
        self.project_property.save()

        self.project_config.set('programming-language', programming_language)
        self.project_config.save()

    def init_code(self):
        project_id = self.project_meta.get('id')
        programming_language = self.project_config.get('programming-language')
        self.api.upload_code(project_id, programming_language)

    def get_project(self, project_id):
        self._load_auth()
        return self.api.get_project(project_id)

    def ls(self, verbose=False):
        self._load_auth()
        projects = self.api.list_projects()
        args = ('name',) if not verbose else ('name', 'status', 'regdate')
        result = tabulate_dict(projects, *args)
        return result

    def rm(self, name):
        self._load_auth()
        projects = self.api.list_projects()
        _projects = [p for p in projects if p['name'] == name]
        if not _projects:
            raise exc.ProjectNameNotFound(name)
        for project in _projects:
            self.api.delete_project(project['id'])

    def deploy(self, console=None, source_dir='.', max_retries=30):
        self._load_auth()
        self.project_config.load()

        safe_mkdir('dist')
        dist_file_path = os.path.join('dist', 'bot.tgz')
        if console:
            console('Make dist package.')
        make_dist_package(dist_file_path, source_dir)

        if console:
            console('Upload code', nl=False)
        with open(dist_file_path, 'rb') as dist_file:
            dependency = read_content_from_file('requirements.txt') or 'bothub'
            project_id = self._get_current_project_id()
            self.api.upload_code(
                project_id,
                self.project_config.get('programming-language'),
                dist_file,
                dependency
            )
        self._wait_deploy_completion(project_id, console, max_retries=max_retries)

    def clone(self, project_name, target_dir=None):
        _target_dir = target_dir or project_name

        if os.path.isdir(_target_dir) and _target_dir != '.':
            raise exc.TargetDirectoryDuplicated(_target_dir)

        self._load_auth()
        project_id = self._get_project_id_with_name(project_name)
        self.project_meta.set('id', project_id)
        self.project_meta.set('name', project_name)
        self.project_meta.save(_target_dir)
        response = self.api.get_code(project_id)
        code = response['code']
        code_byte = eval(code) if code[0] == 'b' else code

        with open('code.tgz', 'wb') as code_file:
            code_file.write(code_byte)

        extract_dist_package('code.tgz', _target_dir)
        if os.path.isfile('code.tgz'):
            os.remove('code.tgz')

    def add_channel(self, channel, credentials):
        self._load_auth()
        project_id = self._get_current_project_id()
        self.api.add_project_channel(project_id, channel, credentials)

    def ls_channel(self, verbose=False):
        self._load_auth()
        project_id = self._get_current_project_id()
        channels = self.api.get_project_channels(project_id)
        args = ('channel',) if not verbose else ('channel', 'credentials')
        result = tabulate_dict(channels, *args)
        return result

    def rm_channel(self, channel):
        self._load_auth()
        project_id = self._get_current_project_id()
        self.api.delete_project_channels(project_id, channel)

    def ls_properties(self):
        self.project_property.load()
        return self.project_property.config

    def reload_properties(self):
        self._load_auth()
        project_id = self._get_current_project_id()
        properties = self.api.get_project_property(project_id)
        if not properties:
            self.project_property.config = {}
            self.project_property.save()
        for k in properties:
            self.project_property.set(k,properties[k])
            self.project_property.save()
        return properties

    def get_properties(self, key):
        self.project_property.load()
        return self.project_property.config[key]

    def set_properties(self, key, value):
        try:
            _value = json.loads(value)
        except ValueError:
            _value = value

        self.project_property.load()
        self.project_property.set(key,value)
        self.project_property.save()

        self._load_auth()
        project_id = self._get_current_project_id()
        return self.api.set_project_property(project_id, key, _value)

    def rm_properties(self, key):
        self._load_auth()
        self.project_property.load()
        if self.project_property.config.get(key):
            self.project_property.__delitem__(key)
            self.project_property.save()
        project_id = self._get_current_project_id()
        self.api.delete_project_property(project_id, key)

    def show_help(self):
        self.print_message()
        self.print_message("+ Bothub Test Console +")
        self.print_message("+++++++++++++++++++++++")
        self.print_message("Commands:")
        commands = [
<<<<<<< HEAD
           ("help", "Print help menu"),
           ("location", "Send user location"),
           ("updateproperties", "Update local project properties from server."),
           ("exit", "Exit the Test console"),
=======
            ("help", "Print help menu"),
            ("location", "Send user location"),
            ("exit", "Exit the Test console"),
>>>>>>> 672c31a9
        ]
        max_len = max([len(command) for command, _ in commands])
        template_string = "/{0}:{2}{1}"
        for command, description in commands:
            nSpace = (max_len - len(command)) + 2 # 2 is extra spaces
            width = ' ' * nSpace
            self.print_message(template_string.format(command, description, width))

    def test(self):
        self._load_auth()
        history = FileHistory('.history')

        project_id = self._get_current_project_id()
        bot = self._load_bot()
        self.show_help()
        while True:
            try:
                line = prompt('BotHub> ', history=history)
                if not line:
                    continue
                if line.startswith('/help'):
                    self.show_help()
                elif line.startswith('/updateproperties') :
                    bot.load_project_data()
                elif line.startswith('/exit'):
                    break
                else:
                    event = make_event(line)
                    context = {}
                    bot.handle_message(event, context)
            except (EOFError, KeyboardInterrupt):
                break
            except Exception:
                traceback.print_exc()
        bot.update_project_data()

    def add_nlu(self, nlu, credentials):
        self._load_auth()
        project_id = self._get_current_project_id()
        self.api.add_project_nlu(project_id, nlu, credentials)

    def ls_nlus(self, verbose=False):
        self._load_auth()
        project_id = self._get_current_project_id()
        nlus = self.api.get_project_nlus(project_id)
        args = ('nlu',) if not verbose else ('nlu', 'credentials')
        result = tabulate_dict(nlus, *args)
        return result

    def rm_nlu(self, nlu):
        self._load_auth()
        project_id = self._get_current_project_id()
        self.api.delete_project_nlu(project_id, nlu)

    def logs(self):
        self._load_auth()
        project_id = self._get_current_project_id()
        logs = self.api.get_project_execution_logs(project_id)
        return sorted(logs, key=lambda x: x['regdate'])

    def _load_auth(self):
        '''Load auth token from bothub config and inject to API class'''
        self.config.load()
        self.api.load_auth(self.config)

    def _get_current_project_id(self):
        self.project_meta.load()
        project_id = self.project_meta.get('id')
        if not project_id:
            raise exc.ImproperlyConfigured()
        return project_id

    def _get_project_id_with_name(self, project_name):
        self._load_auth()
        projects = self.api.list_projects()
        for p in projects:
            if p['name'] == project_name:
                return p['id']
        raise exc.ProjectNameNotFound(project_name)

    def _wait_deploy_completion(self, project_id, console, wait_interval=1, max_retries=30):
        first_deploying_dot = True
        for _ in range(max_retries):
            project = self.api.get_project(project_id)
            if project['status'] == 'online':
                if console:
                    console('.')
                return

            if project['status'] == 'deploying' and console:
                if first_deploying_dot:
                    console('.')
                    console('Restarting container', nl=False)
                    first_deploying_dot = False

            if console:
                console('.', nl=False)
            time.sleep(wait_interval)
        raise exc.DeployFailed()

    def _load_bot(self, target_dir='.'):
        project_id = self._get_current_project_id()
        event = {
            'sender': {
                'id': '-1'
            },
            'channel': 'console'
        }
        context = {}
        nlus = self.api.get_project_nlus(project_id)
        context['nlu'] = dict([(nlu['nlu'], nlu['credentials']) for nlu in nlus])

        channel_client = ConsoleChannelClient()
        storage_client = ExternalHttpStorageClient(
            self.config.get('auth_token'),
            project_id,
        )
        nlu_client_factory = NluClientFactory(context)
        bot_class = get_bot_class(target_dir)
        bot = bot_class(
            channel_client=channel_client,
            storage_client=storage_client,
            nlu_client_factory=nlu_client_factory,
            event=event
        )
        return bot<|MERGE_RESOLUTION|>--- conflicted
+++ resolved
@@ -201,16 +201,10 @@
         self.print_message("+++++++++++++++++++++++")
         self.print_message("Commands:")
         commands = [
-<<<<<<< HEAD
-           ("help", "Print help menu"),
-           ("location", "Send user location"),
-           ("updateproperties", "Update local project properties from server."),
-           ("exit", "Exit the Test console"),
-=======
             ("help", "Print help menu"),
             ("location", "Send user location"),
+            ("updateproperties", "Update local project properties from server."),
             ("exit", "Exit the Test console"),
->>>>>>> 672c31a9
         ]
         max_len = max([len(command) for command, _ in commands])
         template_string = "/{0}:{2}{1}"
@@ -233,7 +227,7 @@
                     continue
                 if line.startswith('/help'):
                     self.show_help()
-                elif line.startswith('/updateproperties') :
+                elif line.startswith('/updateproperties'):
                     bot.load_project_data()
                 elif line.startswith('/exit'):
                     break
